--- conflicted
+++ resolved
@@ -14,7 +14,6 @@
 use std::cmp;
 use std::ops::{AddAssign, Add};
 
-<<<<<<< HEAD
 #[cfg(test)]
 #[macro_use]
 extern crate quickcheck;
@@ -22,12 +21,9 @@
 pub mod misra_gries;
 pub mod greenwald_khanna;
 
-impl<T> AddAssign for CKMS<T> where T: Copy + Add<Output=T> + PartialOrd + Debug {
-=======
-impl<T> AddAssign for CKMS<T>
-    where T: Copy + Add<Output = T> + PartialOrd + Debug
+impl<T> AddAssign for CKMS<T> 
+    where T: Copy + Add<Output = T> + PartialOrd + Debug 
 {
->>>>>>> ce7ff124
     fn add_assign(&mut self, rhs: CKMS<T>) {
         self.last_in = rhs.last_in;
         self.sum = match (self.sum, rhs.sum) {
